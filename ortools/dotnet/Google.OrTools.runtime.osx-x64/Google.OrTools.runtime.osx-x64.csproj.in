<Project Sdk="Microsoft.NET.Sdk">
  <PropertyGroup>
    <OutputType>Library</OutputType>
    <TargetFramework>netstandard2.0</TargetFramework>
    <RuntimeIdentifier>osx-x64</RuntimeIdentifier>
    <AssemblyName>google-ortools-native</AssemblyName>
    <Version>@PROJECT_VERSION@</Version>

    <!-- Nuget Properties -->
    <Description>.NET native wrapper for the Operations Research Tools project</Description>
    <IncludeBuildOutput>false</IncludeBuildOutput>

    <!-- Pack Option -->
    <Title>Google.OrTools osx-x64 v@PROJECT_VERSION@</Title>
    <PackageId>Google.OrTools.runtime.osx-x64</PackageId>

    <!-- Signing -->
    <AssemblyOriginatorKeyFile>../../../bin/or-tools.snk</AssemblyOriginatorKeyFile>
    <SignAssembly>true</SignAssembly>
  </PropertyGroup>

  <ItemGroup>
    <!-- Native library must be in native directory... -->
    <Content Include="../../../dependencies/install/lib/*.dylib*">
      <PackagePath>runtimes/osx-x64/native/%(Filename)%(Extension)</PackagePath>
      <Pack>true</Pack>
      <CopyToOutputDirectory>PreserveNewest</CopyToOutputDirectory>
    </Content>
    <Content Include="../../../lib/$(AssemblyName).dylib; ../../../lib/libortools.dylib">
      <PackagePath>runtimes/osx-x64/native/%(Filename)%(Extension)</PackagePath>
      <Pack>true</Pack>
      <CopyToOutputDirectory>PreserveNewest</CopyToOutputDirectory>
    </Content>
  </ItemGroup>
<<<<<<< HEAD

  <ItemGroup>
    <PackageReference Include="Google.Protobuf" Version="3.10.0" />
  </ItemGroup>
=======
>>>>>>> 6755c613
</Project><|MERGE_RESOLUTION|>--- conflicted
+++ resolved
@@ -32,11 +32,4 @@
       <CopyToOutputDirectory>PreserveNewest</CopyToOutputDirectory>
     </Content>
   </ItemGroup>
-<<<<<<< HEAD
-
-  <ItemGroup>
-    <PackageReference Include="Google.Protobuf" Version="3.10.0" />
-  </ItemGroup>
-=======
->>>>>>> 6755c613
 </Project>